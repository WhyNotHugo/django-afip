from datetime import date
from datetime import datetime
from pathlib import Path

from django.contrib.auth.models import User
from django.utils.timezone import make_aware
from factory import LazyFunction
from factory import PostGenerationMethodCall
from factory import Sequence
from factory import SubFactory
from factory import post_generation
from factory.django import DjangoModelFactory
from factory.django import FileField
from factory.django import ImageField

from django_afip import models
import pytest


def get_test_file(filename: str, mode="r") -> Path:
    """Helper to get test files."""
    path = Path(__file__).parent / "testing" / filename
    return path


class UserFactory(DjangoModelFactory):
    class Meta:
        model = User

    username = "john doe"
    email = "john@doe.co"
    password = PostGenerationMethodCall("set_password", "123")


class SuperUserFactory(UserFactory):
    is_staff = True
    is_superuser = True


class ConceptTypeFactory(DjangoModelFactory):
    class Meta:
        model = models.ConceptType
        django_get_or_create = ("code",)

    code = "1"
    description = "Producto"
    valid_from = date(2010, 9, 17)


class DocumentTypeFactory(DjangoModelFactory):
    class Meta:
        model = models.DocumentType

    code = "96"
    description = "DNI"
    valid_from = date(2008, 7, 25)


class CurrencyTypeFactory(DjangoModelFactory):
    class Meta:
        model = models.CurrencyType

    code = "PES"
    description = "Pesos Argentinos"
    valid_from = date(2009, 4, 3)


class ReceiptTypeFactory(DjangoModelFactory):
    class Meta:
        model = models.ReceiptType
        django_get_or_create = ("code",)

    code = "11"
    description = "Factura C"
    valid_from = date(2011, 3, 30)


class TaxPayerFactory(DjangoModelFactory):
    class Meta:
        model = models.TaxPayer
        django_get_or_create = ["cuit"]

    name = "John Smith"
    cuit = 20329642330
    is_sandboxed = True
    key = FileField(from_path=get_test_file("test.key"))
    certificate = FileField(from_path=get_test_file("test.crt"))
    active_since = datetime(2011, 10, 3)
    logo = ImageField(from_path=get_test_file("tiny.png", "rb"))


class AlternateTaxpayerFactory(DjangoModelFactory):
    """A taxpayer with an alternate (valid) keypair."""

    class Meta:
        model = models.TaxPayer

    name = "John Smith"
    cuit = 20329642330
    is_sandboxed = True
    key = FileField(from_path=get_test_file("test2.key"))
    certificate = FileField(from_path=get_test_file("test2.crt"))
    active_since = datetime(2011, 10, 3)


class PointOfSalesFactory(DjangoModelFactory):
    class Meta:
        model = models.PointOfSales
        django_get_or_create = ["owner", "number"]

    number = 1
    issuance_type = "CAE"
    blocked = False
    owner = SubFactory(TaxPayerFactory)
    # TODO: Renamethis to something more regional:
    issuing_name = "Red Company Inc."
    issuing_address = "100 Red Av\nRedsville\nUK"
    issuing_email = "billing@example.com"
    vat_condition = "Exempt"
    gross_income_condition = "Exempt"
    sales_terms = "Credit Card"


class PointOfSalesFactoryCaea(PointOfSalesFactory):

    number = Sequence(lambda n: n + 1)
    issuance_type = "CAEA"


class ReceiptFactory(DjangoModelFactory):
    class Meta:
        model = models.Receipt

    concept = SubFactory(ConceptTypeFactory, code=1)
    document_type = SubFactory(DocumentTypeFactory, code=96)
    document_number = 203012345
    issued_date = LazyFunction(date.today)
    total_amount = 130
    net_untaxed = 0
    net_taxed = 100
    exempt_amount = 0
    currency = SubFactory(CurrencyTypeFactory, code="PES")
    currency_quote = 1
    receipt_type = SubFactory(ReceiptTypeFactory, code=6)
    point_of_sales = SubFactory(PointOfSalesFactory)


class ReceiptWithVatAndTaxFactory(ReceiptFactory):
    """Receipt with a valid Vat and Tax, ready to validate."""

    point_of_sales = LazyFunction(lambda: models.PointOfSales.objects.first())

    @post_generation
    def post(obj: models.Receipt, create, extracted, **kwargs):
        VatFactory(vat_type__code=5, receipt=obj)
        TaxFactory(tax_type__code=3, receipt=obj)


class ReceiptWithVatAndTaxFactoryCaea(ReceiptFactory):
    """Receipt with a valid Vat and Tax, ready to validate."""

    @post_generation
    def post(obj: models.Receipt, create, extracted, **kwargs):
        VatFactory(vat_type__code=5, receipt=obj)
        TaxFactory(tax_type__code=3, receipt=obj)


class ReceiptWithInconsistentVatAndTaxFactory(ReceiptWithVatAndTaxFactory):
    """Receipt with a valid Vat and Tax, ready to validate."""

    document_type = SubFactory(DocumentTypeFactory, code=80)

    @post_generation
    def post(obj: models.Receipt, create, extracted, **kwargs):
        VatFactory(vat_type__code=5, receipt=obj)
        TaxFactory(tax_type__code=3, receipt=obj)


class ReceiptWithApprovedValidation(ReceiptFactory):
    """Receipt with fake (e.g.: not live) approved validation."""

    receipt_number = Sequence(lambda n: n + 1)

    @post_generation
    def post(obj: models.Receipt, create, extracted, **kwargs):
        ReceiptValidationFactory(receipt=obj)


class ReceiptValidationFactory(DjangoModelFactory):
    class Meta:
        model = models.ReceiptValidation

    result = models.ReceiptValidation.RESULT_APPROVED
    processed_date = make_aware(datetime(2017, 7, 2, 21, 6, 4))
    cae = "67190616790549"
    cae_expiration = make_aware(datetime(2017, 7, 12))
    receipt = SubFactory(ReceiptFactory, receipt_number=17)


class ReceiptPDFFactory(DjangoModelFactory):
    class Meta:
        model = models.ReceiptPDF

    client_address = "La Rioja 123\nX5000EVX Córdoba"
    client_name = "John Doe"
    client_vat_condition = "Consumidor Final"
    gross_income_condition = "Convenio Multilateral"
    issuing_address = "Happy Street 123, CABA"
    issuing_name = "Alice Doe"
    receipt = SubFactory(ReceiptFactory)
    sales_terms = "Contado"
    vat_condition = "Responsable Monotributo"


class ReceiptPDFWithFileFactory(ReceiptPDFFactory):
    receipt = SubFactory(ReceiptWithApprovedValidation)


class GenericAfipTypeFactory(DjangoModelFactory):
    class Meta:
        model = models.GenericAfipType

    code = 80
    description = "CUIT"
    valid_from = datetime(2017, 8, 10)


class VatTypeFactory(GenericAfipTypeFactory):
    class Meta:
        model = models.VatType

    code = 5
    description = "21%"


class TaxTypeFactory(GenericAfipTypeFactory):
    class Meta:
        model = models.TaxType


class VatFactory(DjangoModelFactory):
    class Meta:
        model = models.Vat

    amount = 21
    base_amount = 100
    receipt = SubFactory(ReceiptFactory)
    vat_type = SubFactory(VatTypeFactory)


class TaxFactory(DjangoModelFactory):
    class Meta:
        model = models.Tax

    aliquot = 9
    amount = 9
    base_amount = 100
    receipt = SubFactory(ReceiptFactory)
    tax_type = SubFactory(TaxTypeFactory)


<<<<<<< HEAD
class CaeaFactory(DjangoModelFactory):
    class Meta:
        model = models.Caea

    caea_code = "12345678974125"
    period = datetime.today().strftime("%Y%m")
    order = "1"
    valid_since = make_aware(datetime(2022, 6, 1))
    expires = make_aware(datetime(2022, 6, 15))
    generated = make_aware(datetime(2022, 5, 30, 21, 6, 4))
    final_date_inform = make_aware(datetime(2022, 6, 20))
    taxpayer = SubFactory(TaxPayerFactory)
    active = True
=======
class ReceiptEntryFactory(DjangoModelFactory):
    class Meta:
        model = models.ReceiptEntry

    receipt = SubFactory(ReceiptFactory)
    description = "Test Entry"
    vat = SubFactory(VatTypeFactory)
>>>>>>> daacb503
<|MERGE_RESOLUTION|>--- conflicted
+++ resolved
@@ -259,7 +259,6 @@
     tax_type = SubFactory(TaxTypeFactory)
 
 
-<<<<<<< HEAD
 class CaeaFactory(DjangoModelFactory):
     class Meta:
         model = models.Caea
@@ -273,12 +272,12 @@
     final_date_inform = make_aware(datetime(2022, 6, 20))
     taxpayer = SubFactory(TaxPayerFactory)
     active = True
-=======
+
+
 class ReceiptEntryFactory(DjangoModelFactory):
     class Meta:
         model = models.ReceiptEntry
 
     receipt = SubFactory(ReceiptFactory)
     description = "Test Entry"
-    vat = SubFactory(VatTypeFactory)
->>>>>>> daacb503
+    vat = SubFactory(VatTypeFactory)