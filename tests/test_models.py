from unittest.mock import MagicMock
from unittest.mock import call
from unittest.mock import patch

import pytest
from pytest_django.asserts import assertQuerysetEqual

from django_afip import exceptions
from django_afip import factories
from django_afip import models
from django_afip.factories import ReceiptFactory
from django_afip.factories import ReceiptValidationFactory
from django_afip.factories import ReceiptWithApprovedValidation
from django_afip.factories import ReceiptWithInconsistentVatAndTaxFactory
from django_afip.factories import ReceiptWithVatAndTaxFactory

from datetime import datetime


def test_default_receipt_queryset():
    assert isinstance(models.Receipt.objects.all(), models.ReceiptQuerySet)


@pytest.mark.django_db
def test_validate():
    receipt = ReceiptFactory()
    queryset = models.Receipt.objects.filter(pk=receipt.pk)
    ticket = MagicMock()

    with patch(
        "django_afip.models.ReceiptQuerySet._assign_numbers",
        spec=True,
    ) as mocked_assign_numbers, patch(
        "django_afip.models.ReceiptQuerySet._validate",
        spec=True,
    ) as mocked__validate:
        queryset.validate(ticket)

    assert mocked_assign_numbers.call_count == 1
    assert mocked__validate.call_count == 1
    assert mocked__validate.call_args == call(ticket)


# TODO: Also another tests that checks that we only pass filtered-out receipts.


def test_default_receipt_manager():
    assert isinstance(models.Receipt.objects, models.ReceiptManager)


@pytest.mark.django_db
def test_validate_receipt():
    receipt = ReceiptFactory()
    ticket = MagicMock()
    ticket._called = False

    def fake_validate(qs, ticket=None):
        assertQuerysetEqual(qs, [receipt.pk], lambda r: r.pk)
        ticket._called = True

    with patch(
        "django_afip.models.ReceiptQuerySet.validate",
        fake_validate,
    ):
        receipt.validate(ticket)

    assert ticket._called is True


@pytest.mark.django_db
@pytest.mark.live
def test_validate_invoice(populated_db):
    """Test validating valid receipts."""

    receipt = ReceiptWithVatAndTaxFactory()
    errs = receipt.validate()

    assert len(errs) == 0
    assert receipt.validation.result == models.ReceiptValidation.RESULT_APPROVED
    assert models.ReceiptValidation.objects.count() == 1


@pytest.mark.django_db
@pytest.mark.live
def test_validate_credit_note(populated_db):
    """Test validating valid receipts."""

    # Create a receipt (this credit note relates to it):
    receipt = ReceiptWithVatAndTaxFactory()
    errs = receipt.validate()
    assert len(errs) == 0

    # Create a credit note for the above receipt:
    credit_note = ReceiptWithVatAndTaxFactory(receipt_type__code=8)  # Nota de Crédito B
    credit_note.related_receipts.add(receipt)
    credit_note.save()

    credit_note.validate(raise_=True)
    assert credit_note.receipt_number is not None


@pytest.mark.django_db
@pytest.mark.live
def test_failed_validation(populated_db):
    """Test validating valid receipts."""
    receipt = ReceiptWithInconsistentVatAndTaxFactory()

    errs = receipt.validate()

    assert len(errs) == 1
    # FIXME: We're not creating rejection entries
    # assert receipt.validation.result == models.ReceiptValidation.RESULT_REJECTED
    assert models.ReceiptValidation.objects.count() == 0


@pytest.mark.django_db
@pytest.mark.live
def test_raising_failed_validation(populated_db):
    """Test validating valid receipts."""
    receipt = ReceiptWithInconsistentVatAndTaxFactory()

    with pytest.raises(
        exceptions.ValidationError,
        # Note: AFIP apparently edited this message and added a typo:
        match="DocNro 203012345 no se encuentra registrado en los padrones",
    ):
        receipt.validate(raise_=True)

    # FIXME: We're not creating rejection entries
    # assert receipt.validation.result == models.ReceiptValidation.RESULT_REJECTED
    assert models.ReceiptValidation.objects.count() == 0


@pytest.mark.django_db
@pytest.mark.live
def test_fetch_existing_data(populated_db):
    pos = models.PointOfSales.objects.first()
    rt = models.ReceiptType.objects.get(code=6)
    # last receipt number is needed for testing, it seems they flush old receipts
    # so we can't use a fixed receipt number
    last_receipt_number = models.Receipt.objects.fetch_last_receipt_number(pos, rt)
    receipt = models.Receipt.objects.fetch_receipt_data(
        receipt_type=6,
        receipt_number=last_receipt_number,
        point_of_sales=pos,
    )

    assert receipt.CbteDesde == last_receipt_number
    assert receipt.PtoVta == pos.number


@pytest.mark.django_db
@pytest.mark.live
def test_revalidation_valid_receipt(populated_db):
    """Test revalidation process of a valid receipt."""
    receipt = factories.ReceiptWithVatAndTaxFactory()
    receipt.validate()
    receipt.refresh_from_db()

    old_cae = receipt.validation.cae
    old_validation_pk = receipt.validation.id

    receipt.validation.delete()

    receipt.refresh_from_db()
    assert not receipt.is_validated

    validation = receipt.revalidate()

    assert validation is not None
    assert validation.receipt == receipt
    assert old_cae == validation.cae
    assert old_validation_pk != validation.id


@pytest.mark.live
def test_revalidation_invalid_receipt(populated_db):
    """Test revalidation process of an invalid receipt. (Unexistent receipt)"""
    receipt = factories.ReceiptWithVatAndTaxFactory()
    next_num = (
        models.Receipt.objects.fetch_last_receipt_number(
            receipt.point_of_sales,
            receipt.receipt_type,
        )
        + 1
    )

    receipt.receipt_number = next_num
    receipt.save()

    receipt.refresh_from_db()

    validation = receipt.revalidate()

    assert validation is None


@pytest.mark.django_db
def test_receipt_revalidate_without_receipt_number():
    """Test revalidation process of an invalid receipt. (Receipt without number)"""
    factories.PointOfSalesFactory()
    receipt = factories.ReceiptWithVatAndTaxFactory()
    receipt.refresh_from_db()

    validation = receipt.revalidate()

    assert validation is None


@pytest.mark.django_db
def test_receipt_is_validated_when_not_validated():
    receipt = ReceiptFactory()
    assert not receipt.is_validated


@pytest.mark.django_db
def test_receipt_is_validated_when_validated():
    receipt = ReceiptWithApprovedValidation()
    assert receipt.is_validated


@pytest.mark.django_db
def test_receipt_is_validted_when_failed_validation():
    # These should never really exist,but oh well:
    receipt = ReceiptFactory(receipt_number=None)
    ReceiptValidationFactory(
        receipt=receipt,
        result=models.ReceiptValidation.RESULT_REJECTED,
    )
    assert not receipt.is_validated

    receipt = ReceiptFactory(receipt_number=1)
    ReceiptValidationFactory(
        receipt=receipt,
        result=models.ReceiptValidation.RESULT_REJECTED,
    )
    assert not receipt.is_validated


@pytest.mark.django_db
def test_default_currency_no_currencies():
    receipt = models.Receipt()
    with pytest.raises(models.CurrencyType.DoesNotExist):
        receipt.currency


@pytest.mark.django_db
def test_default_currency_multieple_currencies():
    c1 = factories.CurrencyTypeFactory(pk=2)
    c2 = factories.CurrencyTypeFactory(pk=1)
    c3 = factories.CurrencyTypeFactory(pk=3)

    receipt = models.Receipt()

    assert receipt.currency != c1
    assert receipt.currency == c2
    assert receipt.currency != c3


@pytest.mark.django_db
def test_total_vat_no_vat():
    receipt = ReceiptFactory()

    assert receipt.total_vat == 0


@pytest.mark.django_db
def test_total_vat_multiple_vats():
    receipt = ReceiptFactory()
    factories.VatFactory(receipt=receipt)
    factories.VatFactory(receipt=receipt)

    assert receipt.total_vat == 42


@pytest.mark.live
def test_revalidation_validated_receipt(populated_db):
    """Test revalidation process of a validated receipt."""
    receipt_validation = factories.ReceiptValidationFactory()

    revalidation = receipt_validation.receipt.revalidate()

    assert revalidation is not None
    assert revalidation == receipt_validation


@pytest.mark.django_db
def test_total_vat_proper_filtering():
    receipt = ReceiptFactory()
    factories.VatFactory(receipt=receipt)
    factories.VatFactory()

    assert receipt.total_vat == 21


@pytest.mark.django_db
def test_total_tax_no_tax():
    receipt = ReceiptFactory()

    assert receipt.total_tax == 0


@pytest.mark.django_db
def test_total_tax_multiple_taxes():
    receipt = ReceiptFactory()
    factories.TaxFactory(receipt=receipt)
    factories.TaxFactory(receipt=receipt)

    assert receipt.total_tax == 18


@pytest.mark.django_db
def test_total_tax_proper_filtering():
    receipt = ReceiptFactory()
    factories.TaxFactory(receipt=receipt)
    factories.TaxFactory()

    assert receipt.total_tax == 9


def test_currenty_type_success():
    currency_type = models.CurrencyType(code="011", description="Pesos Uruguayos")
    assert str(currency_type) == "Pesos Uruguayos (011)"


@pytest.mark.django_db
@pytest.mark.live
def test_populate_method(live_ticket):
    assert models.CurrencyType.objects.count() == 0
    models.CurrencyType.objects.populate()
    assert models.CurrencyType.objects.count() == 50


@pytest.mark.django_db
<<<<<<< HEAD
def test_caea_creation():
    caea = factories.CaeaFactory()

    assert len(str(caea.caea_code)) == 14
    assert str(caea.caea_code) == "12345678974125"


@pytest.mark.django_db
def test_caea_creation_should_fail():

    with pytest.raises(
        ValueError,
        match="Field 'caea_code' expected a number but got 'A234567897412B'.",
    ):
        caea = factories.CaeaFactory(caea_code="A234567897412B")


@pytest.mark.django_db
@pytest.mark.live
def test_caea_creation_live(populated_db):

    caea = models.Caea.objects.get(pk=1)

    assert len(str(caea.caea_code)) == 14
    assert str(caea.period) == datetime.today().strftime("%Y%m")


@pytest.mark.django_db
@pytest.mark.live
def test_create_caea_counter(populated_db):

    receipt_type = models.ReceiptType.objects.get(code=6)
    pos = factories.PointOfSalesFactoryCaea()
    number = None
    with pytest.raises(
        models.CaeaCounter.DoesNotExist,
    ):
        number = models.CaeaCounter.objects.get(
            pos=pos, receipt_type=receipt_type
        ).next_value

    assert number == None

    # caea = factories.CaeaFactory()
    caea = models.Caea.objects.get(pk=1)
    receipt = factories.ReceiptFactory(point_of_sales=pos)
    number = models.CaeaCounter.objects.get(
        pos=pos, receipt_type=receipt_type
    ).next_value
    assert number == 2


@pytest.mark.django_db
def test_create_receipt_caea():

    pos = factories.PointOfSalesFactoryCaea()
    caea = factories.CaeaFactory()
    #caea = models.Caea.objects.get(pk=1)
    pos_caea = models.PointOfSales.objects.all().filter(issuance_type="CAEA")
    receipt = factories.ReceiptFactory(point_of_sales=pos)

    assert len(pos_caea) == 1
    assert receipt.point_of_sales.issuance_type == "CAEA"
    assert str(receipt.caea.caea_code) == caea.caea_code
    assert receipt.receipt_number == 1


@pytest.mark.django_db
def test_receipt_with_two_caea_should_fail():

    pos = factories.PointOfSalesFactoryCaea()
    #caea = models.Caea.objects.get(pk=1)
    caea = factories.CaeaFactory()
    caea2 = factories.CaeaFactory(caea_code="12345678912346")
    with pytest.raises(
        exceptions.CaeaCountError,
    ):
        receipt = factories.ReceiptFactory(point_of_sales=pos)


@pytest.mark.django_db
def test_caea_reverse_relation_receipts():

    pos = factories.PointOfSalesFactoryCaea()
    caea = factories.CaeaFactory()
    #caea = models.Caea.objects.get(pk=1)
    receipt_1 = factories.ReceiptFactory(point_of_sales=pos)
    receipt_2 = factories.ReceiptFactory(point_of_sales=pos)
    assert receipt_1 != receipt_2

    receipts_with_caea = caea.receipts.all()
    assert receipt_1 and receipt_2 in receipts_with_caea
    assert len(receipts_with_caea) == 2
    assert receipt_1.receipt_number == 1
    assert receipt_2.receipt_number == 2


@pytest.mark.django_db
@pytest.mark.live
def test_validate_caea_receipt(populated_db):

    manager = models.ReceiptManager()
    receipt_type = models.ReceiptType.objects.get(code=6)
    pos = factories.PointOfSalesFactoryCaea()
    # caea = factories.CaeaFactory()
    caea = models.Caea.objects.get(pk=1)
    last_number = manager.fetch_last_receipt_number(
        point_of_sales=pos, receipt_type=receipt_type
    )
    caea_counter = models.CaeaCounter.objects.get_or_create(
        pos=pos, receipt_type=receipt_type
    )[0]
    caea_counter.next_value = last_number + 1
    caea_counter.save()

    receipt_1 = factories.ReceiptWithVatAndTaxFactoryCaea(point_of_sales=pos)

    errs = receipt_1.validate()

    assert len(errs) == 0
    assert receipt_1.validation.result == models.ReceiptValidation.RESULT_APPROVED
    assert models.ReceiptValidation.objects.count() == 1


@pytest.mark.django_db
@pytest.mark.live
def test_validate_caea_receipt_another_pos(populated_db):

    manager = models.ReceiptManager()
    receipt_type = models.ReceiptType.objects.get(code=6)
    pos = factories.PointOfSalesFactoryCaea()
    # caea = factories.CaeaFactory()
    caea = models.Caea.objects.get(pk=1)
    last_number = manager.fetch_last_receipt_number(
        point_of_sales=pos, receipt_type=receipt_type
    )
    caea_counter = models.CaeaCounter.objects.get_or_create(
        pos=pos, receipt_type=receipt_type
    )[0]
    caea_counter.next_value = last_number + 1
    caea_counter.save()

    receipt_1 = factories.ReceiptWithVatAndTaxFactoryCaea(point_of_sales=pos)
    receipt_2 = factories.ReceiptWithVatAndTaxFactoryCaea(point_of_sales=pos)

    caea_counter = models.CaeaCounter.objects.get_or_create(
        pos=pos, receipt_type=receipt_type
    )[0]
    assert receipt_1 != receipt_2
    assert (caea_counter.next_value - 2) == receipt_1.receipt_number
    assert (caea_counter.next_value - 1) == receipt_2.receipt_number

    qs = models.Receipt.objects.filter(point_of_sales=pos).filter(
        validation__isnull=True
    )
    errs = qs.validate()

    assert len(errs) == 0
    assert receipt_1.validation.result == models.ReceiptValidation.RESULT_APPROVED
    assert receipt_2.validation.result == models.ReceiptValidation.RESULT_APPROVED
    assert models.ReceiptValidation.objects.count() == 2


@pytest.mark.django_db
@pytest.mark.live
def test_validate_credit_note_caea(populated_db):

    """Test validating valid receipts."""
    # fetch data from afip to set the receipt number
    manager = models.ReceiptManager()
    receipt_type_fact = models.ReceiptType.objects.get(code=6)
    receipt_type_cn = models.ReceiptType.objects.get(code=8)
    pos = factories.PointOfSalesFactoryCaea()
    # caea = factories.CaeaFactory()
    caea = models.Caea.objects.get(pk=1)
    last_number = manager.fetch_last_receipt_number(
        point_of_sales=pos, receipt_type=receipt_type_fact
    )
    caea_counter_fact = models.CaeaCounter.objects.get_or_create(
        pos=pos, receipt_type=receipt_type_fact
    )[0]
    caea_counter_fact.next_value = last_number + 1
    caea_counter_fact.save()

    last_number = manager.fetch_last_receipt_number(
        point_of_sales=pos, receipt_type=receipt_type_cn
    )
    caea_counter_cn = models.CaeaCounter.objects.get_or_create(
        pos=pos, receipt_type=receipt_type_cn
    )[0]
    caea_counter_cn.next_value = last_number + 1
    caea_counter_cn.save()

    # Create a receipt (this credit note relates to it):
    receipt = factories.ReceiptWithVatAndTaxFactoryCaea(point_of_sales=pos)
    errs = receipt.validate()
    assert len(errs) == 0

    # Create a credit note for the above receipt:
    credit_note = ReceiptWithVatAndTaxFactory(
        receipt_type__code=8, point_of_sales=pos
    )  # Nota de Crédito B
    credit_note.related_receipts.add(receipt)
    credit_note.save()

    caea_counter_cn = models.CaeaCounter.objects.get_or_create(
        pos=pos, receipt_type=receipt_type_cn
    )[0]
    credit_note.validate(raise_=True)
    assert credit_note.receipt_number == (caea_counter_cn.next_value - 1)
    assert credit_note.validation.result == models.ReceiptValidation.RESULT_APPROVED


@pytest.mark.django_db
@pytest.mark.live
def test_inform_caea_without_movement(populated_db):
    pos = factories.PointOfSalesFactoryCaea()
    caea = models.Caea.objects.get(pk=1)
    payer = factories.TaxPayerFactory()

    resp = payer.consult_caea_without_operations(pos=pos, caea=caea)
    assert isinstance(resp, models.InformedCaeas)


@pytest.mark.django_db
@pytest.mark.live
def test_creation_informedcaea(populated_db):
    pos = factories.PointOfSalesFactoryCaea()
    caea = models.Caea.objects.get(pk=1)
    payer = factories.TaxPayerFactory()

    with pytest.raises(
        models.InformedCaeas.DoesNotExist,
    ):
        informed_caea = models.InformedCaeas.objects.get(pos=pos, caea=caea)

    payer.consult_caea_without_operations(pos=pos, caea=caea)
    informed_caea = models.InformedCaeas.objects.get(pos=pos, caea=caea)
    assert informed_caea.pk == 1
    assert informed_caea.caea == caea
    assert informed_caea.pos == pos
=======
def test_receipt_entry_without_discount():
    """
    Test ReceiptEntry.

    Ensures that total_price for a ReceiptEntry without a discount
    works correctly.
    """

    receipt_entry = factories.ReceiptEntryFactory(
        quantity=1,
        unit_price=50,
    )
    assert receipt_entry.total_price == 50


@pytest.mark.django_db
def test_receipt_entry_with_valid_discount():
    """
    Test ReceiptEntry.

    Ensures that total_price for a ReceiptEntry with a valid
    discount works correctly.
    """

    receipt_entry = factories.ReceiptEntryFactory(
        quantity=1, unit_price=50, discount=10
    )
    assert receipt_entry.total_price == 40


@pytest.mark.django_db
def test_receipt_entry_negative_discount():
    """
    Test ReceiptEntry negative discount.

    Ensures that attempting to generate a ReceiptEntry with a negative discount
    raises.
    """

    with pytest.raises(Exception, match=r"\bdiscount_positive_value\b"):
        factories.ReceiptEntryFactory(quantity=5, unit_price=10, discount=-3)


@pytest.mark.django_db
def test_receipt_entry_gt_total_discount():
    """
    Test ReceiptEntry discount greater than total price.

    Ensures that attempting to generate a ReceiptEntry with a discount
    greater than the total price before discount raises.
    """

    with pytest.raises(Exception, match=r"\bdiscount_less_than_total\b"):
        factories.ReceiptEntryFactory(quantity=1, unit_price=1, discount=2)
>>>>>>> daacb503
<|MERGE_RESOLUTION|>--- conflicted
+++ resolved
@@ -332,7 +332,6 @@
 
 
 @pytest.mark.django_db
-<<<<<<< HEAD
 def test_caea_creation():
     caea = factories.CaeaFactory()
 
@@ -574,7 +573,9 @@
     assert informed_caea.pk == 1
     assert informed_caea.caea == caea
     assert informed_caea.pos == pos
-=======
+
+
+@pytest.mark.django_db
 def test_receipt_entry_without_discount():
     """
     Test ReceiptEntry.
@@ -628,5 +629,4 @@
     """
 
     with pytest.raises(Exception, match=r"\bdiscount_less_than_total\b"):
-        factories.ReceiptEntryFactory(quantity=1, unit_price=1, discount=2)
->>>>>>> daacb503
+        factories.ReceiptEntryFactory(quantity=1, unit_price=1, discount=2)